package runner

import (
	"strings"

	"github.com/projectdiscovery/gologger"
	"github.com/projectdiscovery/proxify"
)

// Runner contains the internal logic of the program
type Runner struct {
	options *Options
	proxy   *proxify.Proxy
}

// NewRunner instance
func NewRunner(options *Options) (*Runner, error) {
	proxy, err := proxify.NewProxy(&proxify.Options{
<<<<<<< HEAD
		Silent:                      options.Silent,
		Directory:                   options.Directory,
		CertCacheSize:               options.CertCacheSize,
		Verbose:                     options.Verbose,
		ListenAddrHTTP:              options.ListenAddrHTTP,
		ListenAddrSocks5:            options.ListenAddrSocks5,
		OutputDirectory:             options.OutputDirectory,
		RequestDSL:                  options.RequestDSL,
		ResponseDSL:                 options.ResponseDSL,
		UpstreamHTTPProxies:         strings.Split(options.UpstreamHTTPProxies, ","),
		UpstreamSock5Proxies:        strings.Split(options.UpstreamSocks5Proxies, ","),
		ListenDNSAddr:               options.ListenDNSAddr,
		DNSMapping:                  options.DNSMapping,
		DNSFallbackResolver:         options.DNSFallbackResolver,
		RequestMatchReplaceDSL:      options.RequestMatchReplaceDSL,
		ResponseMatchReplaceDSL:     options.ResponseMatchReplaceDSL,
		DumpRequest:                 options.DumpRequest,
		DumpResponse:                options.DumpResponse,
		UpstreamProxyRequestsNumber: options.UpstreamProxyRequestsNumber,
=======
		Silent:                  options.Silent,
		Directory:               options.Directory,
		CertCacheSize:           options.CertCacheSize,
		Verbose:                 options.Verbose,
		ListenAddrHTTP:          options.ListenAddrHTTP,
		ListenAddrSocks5:        options.ListenAddrSocks5,
		OutputDirectory:         options.OutputDirectory,
		RequestDSL:              options.RequestDSL,
		ResponseDSL:             options.ResponseDSL,
		UpstreamHTTPProxy:       options.UpstreamHTTPProxy,
		UpstreamSock5Proxy:      options.UpstreamSocks5Proxy,
		ListenDNSAddr:           options.ListenDNSAddr,
		DNSMapping:              options.DNSMapping,
		DNSFallbackResolver:     options.DNSFallbackResolver,
		RequestMatchReplaceDSL:  options.RequestMatchReplaceDSL,
		ResponseMatchReplaceDSL: options.ResponseMatchReplaceDSL,
		DumpRequest:             options.DumpRequest,
		DumpResponse:            options.DumpResponse,
		Elastic:                 &options.Elastic,
		Kafka:                   &options.Kafka,
>>>>>>> ed5aa85e
	})
	if err != nil {
		return nil, err
	}
	return &Runner{options: options, proxy: proxy}, nil
}

// Run polling and notification
func (r *Runner) Run() error {
	// configuration summary
	if r.options.ListenAddrHTTP != "" {
		gologger.Print().Msgf("HTTP Proxy Listening on %s\n", r.options.ListenAddrHTTP)
	}
	if r.options.ListenAddrSocks5 != "" {
		gologger.Print().Msgf("Socks5 Proxy Listening on %s\n", r.options.ListenAddrSocks5)
	}

	if r.options.OutputDirectory != "" {
		gologger.Print().Msgf("Saving traffic to %s\n", r.options.OutputDirectory)
	}
	if r.options.Kafka.Addr != "" {
		gologger.Print().Msgf("Sending traffic to Kafka at %s\n", r.options.Kafka.Addr)
	}
	if r.options.Elastic.Addr != "" {
		gologger.Print().Msgf("Sending traffic to Elasticsearch at %s\n", r.options.Elastic.Addr)
	}

	if len(r.options.UpstreamHTTPProxies) > 0 {
		gologger.Print().Msgf("Using upstream HTTP proxies: %s\n", r.options.UpstreamHTTPProxies)
	} else if len(r.options.UpstreamSocks5Proxies) > 0 {
		gologger.Print().Msgf("Using upstream SOCKS5 proxies: %s\n", r.options.UpstreamSocks5Proxies)
	}

	if r.options.DNSMapping != "" {
		for _, v := range strings.Split(r.options.DNSMapping, ",") {
			gologger.Print().Msgf("Domain => IP: %s\n", v)
		}

		if r.options.DNSFallbackResolver != "" {
			gologger.Print().Msgf("Fallback Resolver: %s\n", r.options.DNSFallbackResolver)
		}

	}

	return r.proxy.Run()
}

// Close the runner instance
func (r *Runner) Close() {
	r.proxy.Stop()
}<|MERGE_RESOLUTION|>--- conflicted
+++ resolved
@@ -16,7 +16,6 @@
 // NewRunner instance
 func NewRunner(options *Options) (*Runner, error) {
 	proxy, err := proxify.NewProxy(&proxify.Options{
-<<<<<<< HEAD
 		Silent:                      options.Silent,
 		Directory:                   options.Directory,
 		CertCacheSize:               options.CertCacheSize,
@@ -36,28 +35,8 @@
 		DumpRequest:                 options.DumpRequest,
 		DumpResponse:                options.DumpResponse,
 		UpstreamProxyRequestsNumber: options.UpstreamProxyRequestsNumber,
-=======
-		Silent:                  options.Silent,
-		Directory:               options.Directory,
-		CertCacheSize:           options.CertCacheSize,
-		Verbose:                 options.Verbose,
-		ListenAddrHTTP:          options.ListenAddrHTTP,
-		ListenAddrSocks5:        options.ListenAddrSocks5,
-		OutputDirectory:         options.OutputDirectory,
-		RequestDSL:              options.RequestDSL,
-		ResponseDSL:             options.ResponseDSL,
-		UpstreamHTTPProxy:       options.UpstreamHTTPProxy,
-		UpstreamSock5Proxy:      options.UpstreamSocks5Proxy,
-		ListenDNSAddr:           options.ListenDNSAddr,
-		DNSMapping:              options.DNSMapping,
-		DNSFallbackResolver:     options.DNSFallbackResolver,
-		RequestMatchReplaceDSL:  options.RequestMatchReplaceDSL,
-		ResponseMatchReplaceDSL: options.ResponseMatchReplaceDSL,
-		DumpRequest:             options.DumpRequest,
-		DumpResponse:            options.DumpResponse,
-		Elastic:                 &options.Elastic,
-		Kafka:                   &options.Kafka,
->>>>>>> ed5aa85e
+		Elastic:                     &options.Elastic,
+		Kafka:                       &options.Kafka,
 	})
 	if err != nil {
 		return nil, err
